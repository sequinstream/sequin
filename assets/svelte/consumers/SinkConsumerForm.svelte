--- conflicted
+++ resolved
@@ -19,11 +19,7 @@
   import { cn } from "$lib/utils";
   import FilterForm from "../components/FilterForm.svelte";
   import GroupColumnsForm from "./GroupColumnsForm.svelte";
-<<<<<<< HEAD
   import FunctionPicker from "$lib/consumers/FunctionPicker.svelte";
-=======
-  import TransformPicker from "$lib/consumers/TransformPicker.svelte";
->>>>>>> 42f20a92
   import SinkHttpPushForm from "$lib/consumers/SinkHttpPushForm.svelte";
   import SqsSinkForm from "$lib/sinks/sqs/SqsSinkForm.svelte";
   import SnsSinkForm from "$lib/sinks/sns/SnsSinkForm.svelte";
@@ -360,21 +356,8 @@
   let selectedExampleType: "change" | "record" = "change";
 
   let transformSectionExpanded = false;
-<<<<<<< HEAD
 
   let transformRefreshState: "idle" | "refreshing" | "done" = "idle";
-=======
-  let routingSectionExpanded = false;
-
-  let transformRefreshState: "idle" | "refreshing" | "done" = "idle";
-
-  function handleTransformChange(event: { value: string }) {
-    form.transform = event.value;
-  }
-  function handleRoutingChange(event: { value: string }) {
-    form.routing = event.value;
-  }
->>>>>>> 42f20a92
 
   function refreshFunctions() {
     transformRefreshState = "refreshing";
@@ -609,7 +592,6 @@
               Please select a table first.
             </p>
           {:else}
-<<<<<<< HEAD
             <FunctionPicker
               {transforms}
               selectedFunctionId={form.transform}
@@ -618,16 +600,6 @@
               {refreshFunctions}
               transformTypes={["function", "path"]}
               createNewQueryParams="?type=function"
-=======
-            <TransformPicker
-              {transforms}
-              selectedTransformId={form.transform}
-              title="Transform"
-              onTransformChange={(transformId) =>
-                (form.transform = transformId)}
-              {refreshTransforms}
-              transformTypes={["function", "path"]}
->>>>>>> 42f20a92
               bind:refreshState={transformRefreshState}
             />
           {/if}
@@ -733,13 +705,8 @@
         {live}
         {parent}
         {transforms}
-<<<<<<< HEAD
         {refreshFunctions}
         bind:transformRefreshState
-=======
-        {refreshTransforms}
-        bind:refreshState={transformRefreshState}
->>>>>>> 42f20a92
       />
     {:else if consumer.type === "sqs"}
       <SqsSinkForm errors={errors.consumer} bind:form />
