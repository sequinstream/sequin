--- conflicted
+++ resolved
@@ -147,15 +147,12 @@
     },
   ];
 
-<<<<<<< HEAD
   function handleConsumerClick(id: string, type: string) {
     // Store current page before navigation
     pageStore.set(page.toString());
     live.pushEvent("consumer_clicked", { id, type });
   }
 
-=======
->>>>>>> 62a1c5a1
   function createMiniChart(element, data, options = {}) {
     const config = {
       width: element.clientWidth,
