---
title: "How to stream Postgres to Sequin Stream"
sidebarTitle: "Stream to Sequin Stream"
description: "Pull Postgres changes directly from Sequin with exactly-once processing"
---

This guide shows you how to set up Postgres change data capture (CDC) and stream changes to a [Sequin Stream](/reference/sinks/sequin-stream).

With a Sequin Stream, you can pull database changes directly from Sequin without setting up additional infrastructure like Kafka or SQS. Sequin Stream provides exactly-once processing guarantees and supports multiple consumers working together as a consumer group.

By the end of this how-to, you'll have database changes available to pull via HTTP.

## Prerequisites

If you're self-hosting Sequin, you'll need:

1. [Sequin installed](/quickstart/webhooks)
2. [A database connected](/how-to/connect-postgres)

If you're using Sequin Cloud, you'll need:

1. [A Sequin Cloud account](https://console.sequinstream.com)
2. [A database connected](/how-to/connect-postgres)

## Basic setup

### (Optional) Enable retention for changes

You can send either [changes or rows](/reference/messages) to a Sequin Stream.

If you're sending changes, note that changes are ephemeral. Sequin stores `insert`, `update`, and `delete` changes in a buffer table until they're delivered to your consumer.

<<<<<<< HEAD
You can use a [Change Capture Pipeline](/reference/change-capture-pipelines) to persist changes to a table in your database. Then, you can stream _that_ table to a Sequin Stream. This gives you the power to [run backfills](/reference/backfills)/replays of recent changes at any time.
=======
You can use [change retention](reference/change-retention) to persist changes to a table in your database. Then, you can stream _that_ table to your consumer. This gives you the power to [run backfills](/reference/backfills)/replays of recent changes at any time. This can be handy: for example, if you realize there's a bug in your message handling implementation, you can deploy the fix and re-process changes from the last few minutes or days.
>>>>>>> 7227b711

## Create Sequin Stream sink

Navigate to the "Sinks" tab, click "Create Sink", and select "Sequin Stream Sink".

### Configure the source

<Steps>
  <Step title="Select source table">
    Under "Source", select the table you want to stream data from.
  </Step>

  <Step title="Choose message type">
    Specify whether you want to receive [changes or rows](/reference/messages) from the table.

    If you're not sure which to choose, you can start with the default, "Changes".
  </Step>

  <Step title="Specify filters">
    If you selected changes, in "Records to process", you can indicate whether you want to receive `insert`, `update`, and/or `delete` changes.

    You can also specify [SQL filters](/reference/filters) to narrow down the events you want to receive. For example, if you only want to receive events for `subscriptions` that currently have an `mrr` greater than $100, you can add a filter on `mrr > 100`.
  </Step>

  <Step title="Specify backfill">
    You can optionally indicate if you want to receive a [backfill](reference/backfills) of all or a portion of the table's existing data. Backfills are useful if you want to process historical data.

    You can backfill at any time. If you don't want to backfill, toggle "Backfill" off.
  </Step>

  <Step title="Specify message grouping">
    Under "Message grouping", you'll most likely want to leave the default option selected to ensure events for the same row are delivered in order.

    While your consumer is processing a message, if a new change or version related to the same row is captured, [Sequin will hold the message back](reference/ordering-and-grouping) until a consumer [acknowledges](reference/sequin-stream-api/ack) the first message. This is almost always the desired behavior.
  </Step>
</Steps>

### Configure delivery

<Steps>
  <Step title="Specify visibility timeout">
    Under "Delivery configuration", choose a conservative value for "Visibility timeout". This is how long a message will be invisible to other consumers after being received. When the timeout is reached, Sequin will make the message available again if it hasn't been acknowledged.

    The right value depends on how long you expect your consumer to take to process a batch of messages.
  </Step>

  <Step title="Specify max ack pending">
    Under "Max ack pending", specify the maximum number of messages that can be outstanding (e.g. in-flight but not yet acknowledged by your consumer group) at one time.

    This setting helps prevent issues where messages fail to be acknowledged, either due to errors in processing or bugs that cause too many workers to spin up. When the max ack pending limit is reached, Sequin stops delivering new messages and focuses on re-delivering unacknowledged messages.

    The right value depends on your consumer group's processing capacity.
  </Step>

  <Step title="Specify max waiting">
    Under "Max waiting" you can specify that maximum number of consumers that can be waiting to receive messages at one time.

    This setting helps manage your consumer group's resource utilization and prevent excessive polling of the Sequin Stream API. The right value depends on how many parallel consumers you expect to have in your consumer group.
  </Step>

  <Step title="Create the sink">
    Give your sink a name, then click "Create Sequin Stream Sink".
  </Step>
</Steps>

## Verify & test

To verify that your sink is working:

1. Make some changes in your source table.
2. Verify that the count of messages for your sink increases in the Sequin web console.
3. Test [receiving messages](/reference/sequin-stream-api/receive) using curl. Find the receive curl request on your sink's details page:

    ```bash
    curl -X GET "https://api.sequinstream.com/api/http_pull_consumers/{{YOUR_CONSUMER_NAME}}/receive?batch_size=10" \
      -H "Authorization: Bearer {{YOUR_TOKEN}}"
    ```

    You should see a response containing your messages:

    ```json
    {
      "data": [
        {
          "ack_id": "0e6ae50d-4226-4498-8429-fc012737125b",
          "data": {
            "record": {
              "id": 1,
              "name": "Example Record",
              "created_at": "2024-03-20T15:30:00Z"
            }
          }
        }
      ]
    }
    ```
4. Acknowledge the messages you received:

    ```bash
    curl -X POST "https://api.sequinstream.com/api/http_pull_consumers/{{YOUR_CONSUMER_NAME}}/ack" \
      -H "Authorization: Bearer {{YOUR_TOKEN}}" \
      -d '{"ack_ids": ["0e6ae50d-4226-4498-8429-fc012737125b"]}'
    ```

    You should see the message state changes to `acknowledged` in the Sequin web console.

## Next steps

- **Setup your consumer group to process messages**

   Now that your Postgres data is flowing into Sequin Stream, you can setup a consumer group to read and process the data. See the [Sequin Stream API reference](/reference/sequin-stream-api/overview) for more information on receiving messages, acknowledging messages, and more.

- **Deploy your implementation**

   When you're ready to deploy your implementation, see "[How to deploy to production](/how-to/deploy-to-production)".

- **Advanced configuration**

   For more about how Sequin Stream sinks work, see the [Sequin Stream sink reference](/reference/sinks/sequin-stream).<|MERGE_RESOLUTION|>--- conflicted
+++ resolved
@@ -30,11 +30,7 @@
 
 If you're sending changes, note that changes are ephemeral. Sequin stores `insert`, `update`, and `delete` changes in a buffer table until they're delivered to your consumer.
 
-<<<<<<< HEAD
-You can use a [Change Capture Pipeline](/reference/change-capture-pipelines) to persist changes to a table in your database. Then, you can stream _that_ table to a Sequin Stream. This gives you the power to [run backfills](/reference/backfills)/replays of recent changes at any time.
-=======
 You can use [change retention](reference/change-retention) to persist changes to a table in your database. Then, you can stream _that_ table to your consumer. This gives you the power to [run backfills](/reference/backfills)/replays of recent changes at any time. This can be handy: for example, if you realize there's a bug in your message handling implementation, you can deploy the fix and re-process changes from the last few minutes or days.
->>>>>>> 7227b711
 
 ## Create Sequin Stream sink
 
