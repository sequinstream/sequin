--- conflicted
+++ resolved
@@ -101,11 +101,8 @@
             "reference/sinks/sequin-stream"
           ]
         },
-<<<<<<< HEAD
-=======
         "reference/change-retention",
         "reference/how-sequin-works",
->>>>>>> 7227b711
         {
           "group": "Sequin Stream API",
           "pages": [
