defmodule Sequin.Runtime.SinkPipeline do
  @moduledoc """
  Generic pipeline implementation that delegates to a specific sink pipeline behaviour.


  Also defines a behaviour for implementing a message pipeline that processes
  and delivers messages to various sinks (Kafka, HTTP, SQS, etc.).
  """

  use Broadway

  alias Broadway.Message
  alias Sequin.Consumers
  alias Sequin.Consumers.ConsumerEvent
  alias Sequin.Consumers.ConsumerEventData
  alias Sequin.Consumers.ConsumerRecord
  alias Sequin.Consumers.ConsumerRecordData
  alias Sequin.Consumers.SinkConsumer
  alias Sequin.Error
  alias Sequin.Health
  alias Sequin.Prometheus
  alias Sequin.Repo
  alias Sequin.Runtime.MessageLedgers

  require Logger

  @type context :: map()
  @doc """
  Initializes the pipeline context.

  Called during pipeline startup to prepare the initial context. Because this is invoked during `start_link`, this should not perform any expensive/blocking operations.
  """
  @callback init(context :: context(), opts :: keyword()) :: context()

  @doc """
  Handles an individual message, optionally preparing it for batching.

  Return the message as-is to use default batching, or add batch information to enable batching.
  """
  @callback handle_message(message :: Message.t(), context :: context()) ::
              {:ok, Message.t(), context()} | {:error, Error.t()}

  @doc """
  Handles a batch of messages for delivery to the sink.
  """
  @callback handle_batch(
              batch_name :: atom(),
              messages :: [Message.t()],
              batch_info :: term(),
              context :: context()
            ) :: {:ok, [Message.t()], context()} | {:error, Error.t()}

  @doc """
  Returns the processor configuration to be merged with Broadway config.

  The returned keywords are merged into the `:processors` configuration.
  """
  @callback processors_config(consumer :: SinkConsumer.t()) :: keyword()

  @doc """
  Returns the batcher configuration to be merged with Broadway config.

  The returned keywords are merged into the `:batchers` configuration.
  Return an empty list if batching is not needed.
  """
  @callback batchers_config(consumer :: SinkConsumer.t()) :: keyword()

  @doc """
  Returns the key/value pairs which control the pipeline after routing.

  Receives the result of running the routing transform.
  Should return the effective values of all relevant keys.
  It's intended that the return value become the batch key.
  """
  @callback apply_routing(self :: SinkConsumer.t(), rinfo :: Map.t()) :: Map.t()

  @optional_callbacks [
    processors_config: 1,
    batchers_config: 1,
    handle_message: 2,
    apply_routing: 2
  ]

  @doc """
  Starts a new pipeline process.

  Required options:
  * `:consumer` - The SinkConsumer struct
  * `:pipeline_mod` - The module implementing SinkPipelineBehaviour

  Optional options:
  * `:producer` - The producer module (defaults to ConsumerProducer)
  * `:test_pid` - PID for test setup
  """
  @spec start_link([opt]) :: Broadway.on_start()
        when opt:
               {:consumer, SinkConsumer.t()}
               | {:pipeline_mod, module()}
               | {:producer, module()}
               | {:test_pid, pid()}
  def start_link(opts) do
    %SinkConsumer{} =
      consumer =
      opts
      |> Keyword.fetch!(:consumer)
      |> Repo.lazy_preload([:sequence, :postgres_database, :transform, :routing])

    slot_message_store_mod = Keyword.get(opts, :slot_message_store_mod, Sequin.Runtime.SlotMessageStore)
    producer = Keyword.get(opts, :producer, Sequin.Runtime.ConsumerProducer)
    pipeline_mod = Keyword.get(opts, :pipeline_mod, pipeline_mod_for_consumer(consumer))
    test_pid = Keyword.get(opts, :test_pid)

    context = %{
      pipeline_mod: pipeline_mod,
      consumer: consumer,
      slot_message_store_mod: slot_message_store_mod,
      test_pid: test_pid
    }

    context = pipeline_mod.init(context, opts)

    Broadway.start_link(__MODULE__,
      name: via_tuple(consumer.id),
      producer: [
        module: {producer, [consumer: consumer, test_pid: test_pid]}
      ],
      processors: processors_config(pipeline_mod, consumer),
      batchers: batchers_config(pipeline_mod, consumer),
      context: context
    )
  end

  def via_tuple(consumer_id) do
    {:via, :syn, {:consumers, {__MODULE__, consumer_id}}}
  end

  def producer(consumer_id) do
    consumer_id
    |> via_tuple()
    |> Broadway.producer_names()
    |> List.first()
  end

  @impl Broadway
  def process_name({:via, :syn, {:consumers, {__MODULE__, id}}}, base_name) do
    {:via, :syn, {:consumers, {__MODULE__, {base_name, id}}}}
  end

  @impl Broadway
  def handle_message(_, message, %{pipeline_mod: pipeline_mod} = context) do
    Logger.metadata(
      account_id: context.consumer.account_id,
      consumer_id: context.consumer.id
    )

    context = context(context)
    message = format_timestamps(message, context.consumer)

    if function_exported?(pipeline_mod, :handle_message, 2) do
      case pipeline_mod.handle_message(message, context) do
        {:ok, message, next_context} ->
          update_context(context, next_context)
          message

        {:error, error} ->
          Message.failed(message, error)
      end
    else
      message
    end
  end

  @impl Broadway
  def handle_batch(batch_name, messages, batch_info, %{pipeline_mod: pipeline_mod} = context) do
    setup_allowances(context[:test_pid])

    Logger.metadata(
      account_id: context.consumer.account_id,
      consumer_id: context.consumer.id
    )

    context = context(context)

    case reject_delivered_messages(context, messages) do
      {[], already_delivered} ->
        already_delivered

      {to_deliver, already_delivered} ->
        Prometheus.increment_message_deliver_attempt(context.consumer.id, context.consumer.name, length(to_deliver))
        deliver_messages(pipeline_mod, batch_name, to_deliver, already_delivered, batch_info, context)
    end
  end

  defp deliver_messages(pipeline_mod, batch_name, to_deliver, already_delivered, batch_info, context) do
    now = Sequin.utc_now()

    to_deliver
    |> Stream.map(fn
      %Broadway.Message{data: %ConsumerEvent{ingested_at: ingested_at}} -> ingested_at
      %Broadway.Message{data: %ConsumerRecord{ingested_at: ingested_at}} -> ingested_at
    end)
    |> Stream.filter(& &1)
    |> Stream.map(&DateTime.diff(now, &1, :microsecond))
    |> Enum.each(&Prometheus.observe_internal_latency(context.consumer.id, context.consumer.name, &1))

    case :timer.tc(pipeline_mod, :handle_batch, [batch_name, to_deliver, batch_info, context], :microsecond) do
      {t, {:ok, delivered, next_context}} ->
        Prometheus.increment_message_deliver_success(context.consumer.id, context.consumer.name, length(delivered))
        Prometheus.observe_delivery_latency(context.consumer.id, context.consumer.name, :ok, t)

        update_context(context, next_context)
        delivered ++ already_delivered

      {t, {:error, error}} ->
        Prometheus.increment_message_deliver_failure(context.consumer.id, context.consumer.name, length(to_deliver))
        Prometheus.observe_delivery_latency(context.consumer.id, context.consumer.name, :error, t)

        failed =
          Enum.map(to_deliver, fn message ->
            Message.failed(message, error)
          end)

        failed ++ already_delivered
    end
  rescue
    error ->
      Prometheus.increment_message_deliver_failure(context.consumer.id, context.consumer.name, length(to_deliver))

      reraise error, __STACKTRACE__
  end

  # Give processes a way to modify their context, which allows them to use it as a k/v store
  defp context(context) do
    ctx = Process.get(:runtime_context, %{})
    Map.merge(context, ctx)
  end

  defp update_context(context, next_context) when context == next_context, do: :ok

  defp update_context(_context, next_context) do
    Process.put(:runtime_context, next_context)
  end

  defp processors_config(pipeline_mod, consumer) do
    default = [
      default: [
        concurrency: System.schedulers_online(),
        max_demand: 10,
        min_demand: 5
      ]
    ]

    if function_exported?(pipeline_mod, :processors_config, 1) do
      Keyword.merge(default, pipeline_mod.processors_config(consumer))
    else
      default
    end
  end

  defp batchers_config(pipeline_mod, consumer) do
    concurrency = min(System.schedulers_online() * 2, 80)

    default = [
      default: [
        concurrency: concurrency,
        batch_size: consumer.batch_size,
        batch_timeout: 50
      ]
    ]

    if function_exported?(pipeline_mod, :batchers_config, 1) do
      Keyword.merge(default, pipeline_mod.batchers_config(consumer))
    else
      default
    end
  end

  def apply_routing(sc, rinfo) do
    pmod = pipeline_mod_for_consumer(sc)

    if function_exported?(pmod, :apply_routing, 2) do
<<<<<<< HEAD
      # Have to use apply to avoid warnings from elixir about undefined impls of optional callback
=======
      # Stupid
>>>>>>> 42f20a92
      apply(pmod, :apply_routing, [sc, rinfo])
    end
  end

  def pipeline_mod_for_consumer(%SinkConsumer{} = consumer) do
    case consumer.type do
      :azure_event_hub -> Sequin.Runtime.AzureEventHubPipeline
      :elasticsearch -> Sequin.Runtime.ElasticsearchPipeline
      :gcp_pubsub -> Sequin.Runtime.GcpPubsubPipeline
      :http_push -> Sequin.Runtime.HttpPushPipeline
      :kafka -> Sequin.Runtime.KafkaPipeline
      :nats -> Sequin.Runtime.NatsPipeline
      :rabbitmq -> Sequin.Runtime.RabbitMqPipeline
      :redis_stream -> Sequin.Runtime.RedisStreamPipeline
      :sequin_stream -> Sequin.Runtime.SequinStreamPipeline
      :sqs -> Sequin.Runtime.SqsPipeline
      :typesense -> Sequin.Runtime.TypesensePipeline
      :sns -> Sequin.Runtime.SnsPipeline
    end
  end

  @spec ack({SinkConsumer.t(), pid(), slot_message_store_mod :: atom()}, list(Message.t()), list(Message.t())) :: :ok
  def ack({%SinkConsumer{} = consumer, test_pid, slot_message_store_mod}, successful, failed) do
    ack_successful(consumer, slot_message_store_mod, successful)
    ack_failed(consumer, slot_message_store_mod, failed)

    if test_pid do
      successful_ack_ids = Enum.map(successful, & &1.data.ack_id)
      failed_ack_ids = Enum.map(failed, & &1.data.ack_id)
      send(test_pid, {__MODULE__, :ack_finished, successful_ack_ids, failed_ack_ids})
    end

    :ok
  end

  defp ack_successful(_consumer, _sms, []), do: :ok

  defp ack_successful(consumer, slot_message_store_mod, successful) do
    successful_messages = Enum.map(successful, & &1.data)
    successful_ack_ids = Enum.map(successful_messages, & &1.ack_id)

    # Mark wal_cursors as delivered
    wal_cursors =
      Enum.map(successful_messages, fn message -> %{commit_lsn: message.commit_lsn, commit_idx: message.commit_idx} end)

    :ok = MessageLedgers.wal_cursors_delivered(consumer.id, wal_cursors)
    :ok = MessageLedgers.wal_cursors_reached_checkpoint(consumer.id, "consumer_producer.ack", wal_cursors)

    case slot_message_store_mod.messages_succeeded(consumer, successful_ack_ids) do
      {:ok, _count} -> :ok
      {:error, error} -> raise error
    end

    # Update consumer stats + create ack messages
    {:ok, _count} = Consumers.after_messages_acked(consumer, successful_messages)

    Health.put_event(consumer, %Health.Event{slug: :messages_delivered, status: :success})

    :ok
  end

  defp ack_failed(_consumer, _sms, []), do: :ok

  defp ack_failed(%SinkConsumer{} = consumer, slot_message_store_mod, failed) do
    failed_message_datas = Enum.map(failed, & &1.data)

    failed_message_metadatas =
      failed_message_datas
      |> Stream.map(&Consumers.advance_delivery_state_for_failure/1)
      |> Enum.map(&%{&1 | data: nil})

    Enum.map(failed, fn %Message{} = message ->
      error =
        case message.status do
          {:failed, error} when is_exception(error) ->
            error

          {:failed, error} ->
            Error.service(service: "sink_pipeline", code: :unknown_error, message: error)

          {:error, error, _stacktrace} when is_exception(error) ->
            Error.service(service: "sink_pipeline", code: :unknown_error, message: Exception.message(error))

          {:error, error} ->
            Error.service(service: "sink_pipeline", code: :unknown_error, message: error)

          {:exit, error} ->
            Error.service(service: "sink_pipeline", code: :unknown_error, message: inspect(error, pretty: true))
        end

      error_message = Exception.message(error)

      Logger.warning("Failed to deliver messages to sink: #{error_message}")
      Health.put_event(consumer, %Health.Event{slug: :messages_delivered, status: :fail, error: error})

      Sequin.Logs.log_for_consumer_message(
        :error,
        consumer.account_id,
        consumer.id,
        [message.data.replication_message_trace_id],
        "Failed to send message: #{error_message}"
      )
    end)

    :ok = slot_message_store_mod.messages_failed(consumer, failed_message_metadatas)
  end

  defp reject_delivered_messages(context, messages) do
    consumer = context.consumer
    slot_message_store_mod = context.slot_message_store_mod
    consumer_messages = Enum.map(messages, & &1.data)

    wal_cursors_to_deliver =
      consumer_messages
      |> Stream.reject(fn
        # We don't enforce idempotency for read actions
        %ConsumerEvent{data: %ConsumerEventData{action: :read}} -> true
        %ConsumerRecord{data: %ConsumerRecordData{action: :read}} -> true
        # We only recently added :action to ConsumerRecordData, so we need to ignore
        # any messages that don't have it for backwards compatibility
        %ConsumerRecord{data: %ConsumerRecordData{action: nil}} -> true
        _ -> false
      end)
      |> Enum.map(fn message -> %{commit_lsn: message.commit_lsn, commit_idx: message.commit_idx} end)

    {:ok, delivered_wal_cursors} =
      MessageLedgers.filter_delivered_wal_cursors(consumer.id, wal_cursors_to_deliver)

    :ok = MessageLedgers.wal_cursors_delivered(consumer.id, delivered_wal_cursors)

    delivered_cursor_set = MapSet.new(delivered_wal_cursors)

    {already_delivered, to_deliver} =
      Enum.split_with(messages, fn message ->
        MapSet.member?(delivered_cursor_set, %{commit_lsn: message.data.commit_lsn, commit_idx: message.data.commit_idx})
      end)

    if already_delivered == [] do
      {to_deliver, []}
    else
      Logger.info(
        "[SinkPipeline] Rejected messages for idempotency",
        rejected_message_count: length(already_delivered),
        commits: delivered_wal_cursors,
        message_count: length(already_delivered)
      )

      slot_message_store_mod.messages_already_succeeded(consumer, Enum.map(already_delivered, & &1.data.ack_id))

      {to_deliver, already_delivered}
    end
  end

  defp setup_allowances(nil), do: :ok

  defp setup_allowances(test_pid) do
    Mox.allow(Sequin.TestSupport.DateTimeMock, test_pid, self())
  end

  # Formats timestamps according to the consumer's timestamp_format setting
  defp format_timestamps(%{data: %struct{} = event_or_record} = message, %SinkConsumer{} = consumer)
       when struct in [ConsumerEvent, ConsumerRecord] do
    %{message | data: %{event_or_record | data: format_timestamps(event_or_record.data, consumer)}}
  end

  defp format_timestamps(%struct{} = event_or_record_data, %SinkConsumer{} = consumer)
       when struct in [ConsumerEventData, ConsumerRecordData] do
    case consumer.timestamp_format do
      :unix_microsecond ->
        record = format_timestamps_to_unix(event_or_record_data.record, :microsecond)
        changes = format_timestamps_to_unix(event_or_record_data.changes, :microsecond)
        %{event_or_record_data | record: record, changes: changes}

      # Keep as ISO8601 (default)
      _iso8601 ->
        event_or_record_data
    end
  end

  # Generic function to convert timestamps in any nested data structure
  defp format_timestamps_to_unix(data, unit) do
    Sequin.Enum.transform_deeply(data, fn
      %DateTime{} = dt -> DateTime.to_unix(dt, unit)
      %NaiveDateTime{} = dt -> dt |> DateTime.from_naive!("Etc/UTC") |> DateTime.to_unix(unit)
      other -> other
    end)
  end
end<|MERGE_RESOLUTION|>--- conflicted
+++ resolved
@@ -279,11 +279,7 @@
     pmod = pipeline_mod_for_consumer(sc)
 
     if function_exported?(pmod, :apply_routing, 2) do
-<<<<<<< HEAD
       # Have to use apply to avoid warnings from elixir about undefined impls of optional callback
-=======
-      # Stupid
->>>>>>> 42f20a92
       apply(pmod, :apply_routing, [sc, rinfo])
     end
   end
