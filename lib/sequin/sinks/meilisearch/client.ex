--- conflicted
+++ resolved
@@ -110,12 +110,7 @@
         body: jsonl
       )
 
-<<<<<<< HEAD
     case Req.post(req) do
-      {:ok, %{body: body}} ->
-        verify_task_by_id(sink, body["taskUid"], 0)
-=======
-    case Req.put(req) do
       {:ok, %{body: %{"taskUid" => task_id}}} ->
         wait_for_task(sink, task_id)
 
@@ -128,7 +123,6 @@
            message: message,
            details: %{status: status, body: body}
          )}
->>>>>>> ffa538a1
 
       {:error, %Req.TransportError{} = error} ->
         {:error,
