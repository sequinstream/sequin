defmodule Sequin.Transforms do
  @moduledoc false
  alias Sequin.Accounts.Account
  alias Sequin.Accounts.User
  alias Sequin.Consumers
  alias Sequin.Consumers.AzureEventHubSink
  alias Sequin.Consumers.Backfill
  alias Sequin.Consumers.FunctionTransform
  alias Sequin.Consumers.GcpPubsubSink
  alias Sequin.Consumers.HttpEndpoint
  alias Sequin.Consumers.HttpPushSink
  alias Sequin.Consumers.KafkaSink
  alias Sequin.Consumers.NatsSink
  alias Sequin.Consumers.PathTransform
  alias Sequin.Consumers.RabbitMqSink
  alias Sequin.Consumers.RedisSink
  alias Sequin.Consumers.SequenceFilter.ColumnFilter
  alias Sequin.Consumers.SequinStreamSink
  alias Sequin.Consumers.SinkConsumer
  alias Sequin.Consumers.SqsSink
  alias Sequin.Consumers.Transform
  alias Sequin.Consumers.TypesenseSink
  alias Sequin.Consumers.WebhookSiteGenerator
  alias Sequin.Databases.PostgresDatabase
  alias Sequin.Databases.PostgresDatabaseTable
  alias Sequin.Databases.Sequence
  alias Sequin.Error
  alias Sequin.Error.NotFoundError
  alias Sequin.Replication.WalPipeline
  alias Sequin.Repo

  def to_external(resource, show_sensitive \\ false)

  def to_external(%Account{} = account, _show_sensitive) do
    %{
      id: account.id,
      name: account.name
    }
  end

  def to_external(%User{} = user, show_sensitive) do
    %{
      id: user.id,
      email: user.email,
      password: maybe_obfuscate(user.password, show_sensitive)
    }
  end

  def to_external(%PostgresDatabase{} = database, show_sensitive) do
    database = Repo.preload(database, [:replication_slot, :sequences])

    %{
      id: database.id,
      name: database.name,
      username: database.username,
      password: maybe_obfuscate(database.password, show_sensitive),
      hostname: database.hostname,
      database: database.database,
      slot_name: database.replication_slot.slot_name,
      publication_name: database.replication_slot.publication_name,
      port: database.port,
      pool_size: database.pool_size,
      ssl: database.ssl,
      ipv6: database.ipv6,
      use_local_tunnel: database.use_local_tunnel,
      tables:
        database.sequences
        |> Enum.map(fn sequence ->
          table = Enum.find(database.tables, &(&1.oid == sequence.table_oid))

          if table do
            %{
              table_name: table.name,
              table_schema: table.schema
            }
          end
        end)
        |> Enum.filter(& &1)
    }
  end

  def to_external(%HttpEndpoint{host: "webhook.site"} = http_endpoint, _show_sensitive) do
    %{
      id: http_endpoint.id,
      name: http_endpoint.name,
      "webhook.site": true
    }
  end

  def to_external(%HttpEndpoint{use_local_tunnel: true} = http_endpoint, show_sensitive) do
    %{
      id: http_endpoint.id,
      name: http_endpoint.name,
      local: true,
      path: http_endpoint.path,
      headers: format_headers(http_endpoint.headers),
      encrypted_headers:
        if(show_sensitive, do: format_headers(http_endpoint.encrypted_headers), else: encrypted_headers(http_endpoint))
    }
  end

  def to_external(%HttpEndpoint{} = http_endpoint, show_sensitive) do
    %{
      id: http_endpoint.id,
      name: http_endpoint.name,
      url:
        URI.to_string(%URI{
          scheme: to_string(http_endpoint.scheme),
          userinfo: http_endpoint.userinfo,
          host: http_endpoint.host,
          port: http_endpoint.port,
          path: http_endpoint.path,
          query: http_endpoint.query,
          fragment: http_endpoint.fragment
        }),
      headers: format_headers(http_endpoint.headers),
      encrypted_headers:
        if(show_sensitive, do: format_headers(http_endpoint.encrypted_headers), else: encrypted_headers(http_endpoint))
    }
  end

  def to_external(%SinkConsumer{sink: sink} = consumer, show_sensitive) do
    consumer =
      consumer
      |> Repo.preload([:active_backfill, :transform, sequence: [:postgres_database]])
      |> SinkConsumer.preload_http_endpoint()

    table = Sequin.Enum.find!(consumer.sequence.postgres_database.tables, &(&1.oid == consumer.sequence.table_oid))
    filters = consumer.sequence_filter.column_filters || []

    %{
      id: consumer.id,
      name: consumer.name,
      database: consumer.sequence.postgres_database.name,
      status: consumer.status,
      group_column_names: group_column_names(consumer.sequence_filter.group_column_attnums, table),
      table: "#{table.schema}.#{table.name}",
      actions: consumer.sequence_filter.actions,
      destination: to_external(sink, show_sensitive),
      filters: Enum.map(filters, &format_filter(&1, table)),
      batch_size: consumer.batch_size,
      transform: if(consumer.transform, do: consumer.transform.name, else: "none"),
      timestamp_format: consumer.timestamp_format,
      active_backfill: if(consumer.active_backfill, do: to_external(consumer.active_backfill, show_sensitive))
    }
  end

  def to_external(%HttpPushSink{} = sink, _show_sensitive) do
    sink = SinkConsumer.preload_http_endpoint(sink)

    %{
      type: "webhook",
      http_endpoint: sink.http_endpoint.name,
      http_endpoint_path: sink.http_endpoint_path
    }
  end

  def to_external(%SequinStreamSink{}, _show_sensitive) do
    %{
      type: "sequin_stream"
    }
  end

  def to_external(%KafkaSink{} = sink, show_sensitive) do
    Sequin.Map.reject_nil_values(%{
      type: "kafka",
      hosts: sink.hosts,
      topic: sink.topic,
      tls: sink.tls,
      username: sink.username,
      password: maybe_obfuscate(sink.password, show_sensitive),
      sasl_mechanism: sink.sasl_mechanism
    })
  end

  def to_external(%RabbitMqSink{} = sink, show_sensitive) do
    Sequin.Map.reject_nil_values(%{
      type: "rabbitmq",
      host: sink.host,
      port: sink.port,
      username: sink.username,
      password: maybe_obfuscate(sink.password, show_sensitive),
      virtual_host: sink.virtual_host,
      tls: sink.tls,
      exchange: sink.exchange,
      connection_id: sink.connection_id
    })
  end

  def to_external(%RedisSink{} = sink, show_sensitive) do
    Sequin.Map.reject_nil_values(%{
      type: "redis",
      host: sink.host,
      port: sink.port,
      stream_key: sink.stream_key,
      database: sink.database,
      tls: sink.tls,
      username: sink.username,
      password: maybe_obfuscate(sink.password, show_sensitive)
    })
  end

  def to_external(%SqsSink{} = sink, show_sensitive) do
    Sequin.Map.reject_nil_values(%{
      type: "sqs",
      queue_url: sink.queue_url,
      region: sink.region,
      access_key_id: maybe_obfuscate(sink.access_key_id, show_sensitive),
      secret_access_key: maybe_obfuscate(sink.secret_access_key, show_sensitive),
      is_fifo: sink.is_fifo
    })
  end

  def to_external(%GcpPubsubSink{} = sink, _show_sensitive) do
    Sequin.Map.reject_nil_values(%{
      type: "gcp_pubsub",
      project_id: sink.project_id,
      topic_id: sink.topic_id,
      use_emulator: sink.use_emulator,
      emulator_base_url: sink.emulator_base_url,
      credentials: "(credentials present) - sha256sum: #{sha256sum(sink.credentials)}"
    })
  end

  def to_external(%NatsSink{} = sink, show_sensitive) do
    Sequin.Map.reject_nil_values(%{
      type: "nats",
      host: sink.host,
      port: sink.port,
      username: sink.username,
      password: maybe_obfuscate(sink.password, show_sensitive),
      jwt: maybe_obfuscate(sink.jwt, show_sensitive),
      nkey_seed: maybe_obfuscate(sink.nkey_seed, show_sensitive),
      tls: sink.tls
    })
  end

  def to_external(%AzureEventHubSink{} = sink, show_sensitive) do
    Sequin.Map.reject_nil_values(%{
      type: "azure_event_hub",
      namespace: sink.namespace,
      event_hub_name: sink.event_hub_name,
      shared_access_key_name: sink.shared_access_key_name,
      shared_access_key: maybe_obfuscate(sink.shared_access_key, show_sensitive)
    })
  end

<<<<<<< HEAD
  def to_external(%TypesenseSink{} = sink, show_sensitive) do
    Sequin.Map.reject_nil_values(%{
      type: "typesense",
      endpoint_url: sink.endpoint_url,
      collection_name: sink.collection_name,
      api_key: maybe_obfuscate(sink.api_key, show_sensitive),
      import_action: sink.import_action,
      batch_size: sink.batch_size,
      timeout_seconds: sink.timeout_seconds
    })
  end

  def to_external(%Transform{} = transform, _show_sensitive) do
=======
  def to_external(%Transform{transform: %PathTransform{}} = transform, _show_sensitive) do
>>>>>>> 17130688
    %{
      name: transform.name,
      description: transform.description,
      transform: %{
        type: transform.type,
        path: transform.transform.path
      }
    }
  end

  def to_external(%Transform{transform: %FunctionTransform{}} = transform, _show_sensitive) do
    %{
      name: transform.name,
      description: transform.description,
      transform: %{
        type: transform.type,
        code: transform.transform.code
      }
    }
  end

  def to_external(%ColumnFilter{} = column_filter, _show_sensitive) do
    %{
      column_name: column_filter.column_name,
      operator: column_filter.operator,
      comparison_value: column_filter.value.value
    }
  end

  def to_external(%WalPipeline{} = wal_pipeline, _show_sensitive) do
    wal_pipeline = Repo.preload(wal_pipeline, [:source_database, :destination_database])
    [source_table] = Consumers.enrich_source_tables(wal_pipeline.source_tables, wal_pipeline.source_database)

    destination_table =
      Sequin.Enum.find!(wal_pipeline.destination_database.tables, &(&1.oid == wal_pipeline.destination_oid))

    %{
      id: wal_pipeline.id,
      name: wal_pipeline.name,
      source_database: wal_pipeline.source_database.name,
      source_table_schema: source_table.schema_name,
      source_table_name: source_table.table_name,
      destination_database: wal_pipeline.destination_database.name,
      destination_table_schema: destination_table.schema,
      destination_table_name: destination_table.name,
      filters: Enum.map(source_table.column_filters, &to_external/1),
      actions: source_table.actions
    }
  end

  def to_external(%Backfill{} = backfill, _show_sensitive) do
    backfill = Repo.preload(backfill, sink_consumer: [sequence: [:postgres_database]])

    sort_column =
      Sequin.Enum.find!(
        backfill.sink_consumer.sequence.postgres_database.tables,
        &(&1.oid == backfill.sink_consumer.sequence.table_oid)
      )

    %{
      id: backfill.id,
      sink_consumer: backfill.sink_consumer.name,
      state: backfill.state,
      sort_column: sort_column.name,
      rows_initial_count: backfill.rows_initial_count,
      rows_processed_count: backfill.rows_processed_count,
      rows_ingested_count: backfill.rows_ingested_count,
      completed_at: backfill.completed_at,
      canceled_at: backfill.canceled_at,
      inserted_at: backfill.inserted_at,
      updated_at: backfill.updated_at
    }
  end

  def group_column_names(nil, _table), do: []

  def group_column_names(column_attnums, table) when is_list(column_attnums) do
    table.columns
    |> Enum.filter(&(&1.attnum in column_attnums))
    |> Enum.map(& &1.name)
  end

  # Helper functions

  defp format_headers(headers) when is_map(headers) do
    Map.new(headers, fn {key, value} -> {key, value} end)
  end

  defp format_filter(filter, table) do
    column = Sequin.Enum.find!(table.columns, &(&1.attnum == filter.column_attnum))

    base = %{
      column_name: column.name,
      operator: format_operator(filter.operator)
    }

    if filter.operator == :not_null do
      base
    else
      Map.put(base, :comparison_value, filter.value.value)
    end
  end

  defp format_operator(:is_null), do: "is null"
  defp format_operator(:not_null), do: "is not null"
  defp format_operator(op), do: to_string(op)

  defp encrypted_headers(%HttpEndpoint{encrypted_headers: nil}), do: %{}

  defp encrypted_headers(%HttpEndpoint{encrypted_headers: encrypted_headers}) do
    "(#{map_size(encrypted_headers)} encrypted header(s)) - sha256sum: #{sha256sum(encrypted_headers)}"
  end

  defp sha256sum(encrypted_headers) do
    encrypted_headers
    |> :erlang.term_to_binary()
    |> then(&:crypto.hash(:sha256, &1))
    |> Base.encode16(case: :lower)
    |> String.slice(0, 8)
  end

  defp maybe_obfuscate(nil, _), do: nil
  defp maybe_obfuscate(value, true), do: value
  defp maybe_obfuscate(_value, false), do: "********"

  def from_external_http_endpoint(attrs) do
    Enum.reduce_while(attrs, {:ok, %{}}, fn {key, value}, {:ok, acc} ->
      case key do
        "name" ->
          {:cont, {:ok, Map.put(acc, :name, value)}}

        "headers" ->
          case parse_headers(value) do
            {:ok, headers} -> {:cont, {:ok, Map.put(acc, :headers, headers)}}
            {:error, error} -> {:halt, {:error, error}}
          end

        "encrypted_headers" ->
          case parse_headers(value) do
            {:ok, headers} -> {:cont, {:ok, Map.put(acc, :encrypted_headers, headers)}}
            {:error, error} -> {:halt, {:error, error}}
          end

        "webhook.site" ->
          if value in [true, "true"] do
            {:cont,
             {:ok,
              acc
              |> Map.put(:scheme, :https)
              |> Map.put(:host, "webhook.site")
              |> Map.put(:path, "/" <> generate_webhook_site_id())}}
          else
            {:cont, {:ok, acc}}
          end

        "local" ->
          if value == "true" do
            {:cont,
             {:ok,
              acc
              |> Map.put(:use_local_tunnel, true)
              |> Map.put(:path, attrs["path"])}}
          else
            {:cont, {:ok, acc}}
          end

        "url" ->
          uri = URI.parse(value)

          {:cont,
           {:ok,
            acc
            |> Map.put(:scheme, uri.scheme)
            |> Map.put(:host, uri.host)
            |> Map.put(:port, uri.port)
            |> Map.put(:path, uri.path)
            |> Map.put(:query, uri.query)
            |> Map.put(:fragment, uri.fragment)}}

        "path" ->
          {:cont, {:ok, Map.put(acc, :path, value)}}

        # Ignore internal fields that might be present in the external data
        "id" ->
          {:cont, {:ok, acc}}

        "inserted_at" ->
          {:cont, {:ok, acc}}

        "updated_at" ->
          {:cont, {:ok, acc}}

        "account_id" ->
          {:cont, {:ok, acc}}

        # Unknown field
        _ ->
          {:halt, {:error, Error.validation(summary: "Unknown field: #{key}")}}
      end
    end)
  end

  # Helper functions

  defp parse_headers(nil), do: {:ok, %{}}

  defp parse_headers(headers) when is_map(headers) do
    {:ok, headers}
  end

  defp parse_headers(headers) when is_list(headers) do
    {:ok, Map.new(headers, fn %{"key" => key, "value" => value} -> {key, value} end)}
  end

  defp parse_headers(headers) when is_binary(headers) do
    {:error, Error.validation(summary: "Invalid headers configuration. Must be a list of key-value pairs.")}
  end

  defp generate_webhook_site_id do
    if env() == :test do
      UUID.uuid4()
    else
      case WebhookSiteGenerator.generate() do
        {:ok, uuid} ->
          uuid

        {:error, reason} ->
          raise "Failed to create webhook.site endpoint: #{reason}"
      end
    end
  end

  def from_external_sink_consumer(account_id, consumer_attrs, databases, http_endpoints) do
    Enum.reduce_while(consumer_attrs, {:ok, %{}}, fn {key, value}, {:ok, acc} ->
      case key do
        "name" ->
          {:cont, {:ok, Map.put(acc, :name, value)}}

        "status" ->
          {:cont, {:ok, Map.put(acc, :status, parse_status(value))}}

        "batch_size" ->
          case value do
            size when is_integer(size) and size > 0 and size <= 1_000 ->
              {:cont, {:ok, Map.put(acc, :batch_size, size)}}

            _ ->
              {:halt, {:error, Error.validation(summary: "batch_size must be a positive integer <= 1000")}}
          end

        "table" ->
          {schema, table_name} = parse_table_reference(value)
          databases = Repo.preload(databases, [:sequences, :replication_slot])

          with {:ok, database} <- find_database_by_name(consumer_attrs["database"], databases),
               {:ok, sequence} <- find_sequence_by_name(databases, consumer_attrs["database"], value) do
            table = Sequin.Enum.find!(database.tables, &(&1.schema == schema && &1.name == table_name))

            {:cont,
             {:ok,
              acc
              |> Map.put(:sequence_id, sequence.id)
              |> Map.put(:replication_slot_id, database.replication_slot.id)
              |> Map.put(:sequence_filter, %{
                actions: consumer_attrs["actions"] || ["insert", "update", "delete"],
                group_column_attnums: group_column_attnums(consumer_attrs["group_column_names"], table),
                column_filters: column_filters(consumer_attrs["filters"], table)
              })}}
          else
            {:error, error} -> {:halt, {:error, error}}
          end

        # handled in "table"
        key when key in ~w(database filters group_column_names actions) ->
          {:cont, {:ok, acc}}

        "destination" ->
          case parse_sink(value, %{http_endpoints: http_endpoints}) do
            {:ok, sink} -> {:cont, {:ok, Map.put(acc, :sink, sink)}}
            {:error, error} -> {:halt, {:error, error}}
          end

        "transform" ->
          case parse_transform_id(account_id, value) do
            {:ok, transform_id} -> {:cont, {:ok, Map.put(acc, :transform_id, transform_id)}}
            {:error, error} -> {:halt, {:error, error}}
          end

        "timestamp_format" ->
          {:cont, {:ok, Map.put(acc, :timestamp_format, value)}}

        # temporary for backwards compatibility
        "consumer_start" ->
          {:cont, {:ok, acc}}

        # Ignore internal fields that might be present in the external data
        ignored when ignored in ~w(id inserted_at updated_at account_id replication_slot_id sequence_id) ->
          {:cont, {:ok, acc}}

        # Unknown field
        _ ->
          {:halt, {:error, Error.validation(summary: "Unknown field: #{key}")}}
      end
    end)
  end

  defp parse_sink(nil, _resources), do: {:error, Error.validation(summary: "`sink` is required on sink consumers.")}

  defp parse_sink(%{"type" => "sequin_stream"}, _resources) do
    {:ok, %{type: :sequin_stream}}
  end

  defp parse_sink(%{"type" => "webhook"} = attrs, resources) do
    http_endpoints = resources.http_endpoints

    with {:ok, http_endpoint} <- find_http_endpoint_by_name(http_endpoints, attrs["http_endpoint"]) do
      {:ok,
       %{
         type: :http_push,
         http_endpoint_id: http_endpoint.id,
         http_endpoint_path: attrs["http_endpoint_path"]
       }}
    end
  end

  defp parse_sink(%{"type" => "kafka"} = attrs, _resources) do
    with {:ok, sasl_mechanism} <- parse_sasl_mechanism(attrs["sasl_mechanism"]) do
      {:ok,
       %{
         type: :kafka,
         hosts: attrs["hosts"],
         topic: attrs["topic"],
         tls: attrs["tls"] || false,
         username: attrs["username"],
         password: attrs["password"],
         sasl_mechanism: sasl_mechanism
       }}
    end
  end

  defp parse_sink(%{"type" => "sqs"} = attrs, _resources) do
    {:ok,
     %{
       type: :sqs,
       queue_url: attrs["queue_url"],
       region: attrs["region"],
       access_key_id: attrs["access_key_id"],
       secret_access_key: attrs["secret_access_key"]
     }}
  end

  defp parse_sink(%{"type" => "rabbitmq"} = attrs, _resources) do
    {:ok,
     %{
       type: :rabbitmq,
       host: attrs["host"],
       port: attrs["port"],
       username: attrs["username"],
       password: attrs["password"],
       virtual_host: attrs["virtual_host"] || "/",
       tls: attrs["tls"] || false,
       exchange: attrs["exchange"]
     }}
  end

  defp parse_sink(%{"type" => "redis"} = attrs, _resources) do
    {:ok,
     %{
       type: :redis,
       host: attrs["host"],
       port: attrs["port"],
       stream_key: attrs["stream_key"],
       database: attrs["database"] || 0,
       tls: attrs["tls"] || false,
       username: attrs["username"],
       password: attrs["password"]
     }}
  end

  defp parse_sink(%{"type" => "azure_event_hub"} = attrs, _resources) do
    {:ok,
     %{
       type: :azure_event_hub,
       namespace: attrs["namespace"],
       event_hub_name: attrs["event_hub_name"],
       shared_access_key_name: attrs["shared_access_key_name"],
       shared_access_key: attrs["shared_access_key"]
     }}
  end

  defp parse_sink(%{"type" => "nats"} = attrs, _resources) do
    {:ok,
     %{
       type: :nats,
       host: attrs["host"],
       port: attrs["port"],
       username: attrs["username"],
       password: attrs["password"],
       jwt: attrs["jwt"],
       nkey_seed: attrs["nkey_seed"],
       tls: attrs["tls"] || false
     }}
  end

  defp parse_sink(%{"type" => "gcp_pubsub"} = attrs, _resources) do
    {:ok,
     %{
       type: :gcp_pubsub,
       project_id: attrs["project_id"],
       topic_id: attrs["topic_id"],
       credentials: attrs["credentials"],
       use_emulator: attrs["use_emulator"] || false,
       emulator_base_url: attrs["emulator_base_url"]
     }}
  end

  # Add parse_sink for typesense type
  defp parse_sink(%{"type" => "typesense"} = attrs, _resources) do
    {:ok,
     %{
       type: :typesense,
       endpoint_url: attrs["endpoint_url"],
       collection_name: attrs["collection_name"],
       api_key: attrs["api_key"],
       import_action: String.to_existing_atom(attrs["import_action"]),
       batch_size: attrs["batch_size"],
       timeout_seconds: attrs["timeout_seconds"]
     }}
  end

  # Helper to parse table reference into schema and name
  defp parse_table_reference(table_ref) do
    case String.split(table_ref, ".", parts: 2) do
      [table_name] -> {"public", table_name}
      [schema, table_name] -> {schema, table_name}
    end
  end

  defp find_database_by_name(name, databases) do
    case Enum.find(databases, &(&1.name == name)) do
      nil -> {:error, Error.not_found(entity: :database, params: %{name: name})}
      database -> {:ok, database}
    end
  end

  defp find_http_endpoint_by_name(http_endpoints, name) do
    case Enum.find(http_endpoints, &(&1.name == name)) do
      nil -> {:error, Error.not_found(entity: :http_endpoint, params: %{name: name})}
      http_endpoint -> {:ok, http_endpoint}
    end
  end

  defp column_filters(nil, _table), do: []

  defp column_filters(filters, table) when is_list(filters) do
    Enum.map(filters, &parse_column_filter(&1, table))
  end

  defp parse_transform_id(_account_id, nil), do: {:ok, nil}
  defp parse_transform_id(_account_id, "none"), do: {:ok, nil}

  defp parse_transform_id(account_id, transform_name) do
    case Consumers.find_transform(account_id, name: transform_name) do
      {:ok, transform} -> {:ok, transform.id}
      {:error, %NotFoundError{}} -> {:error, Error.validation(summary: "Transform '#{transform_name}' not found.")}
    end
  end

  def parse_column_filter(%{"column_name" => column_name} = filter, table) do
    # Find the column by name
    column = Enum.find(table.columns, &(&1.name == column_name))
    unless column, do: raise("Column '#{column_name}' not found in table '#{table.name}'")

    is_jsonb = filter["field_path"] != nil
    value_type = determine_value_type(filter, column)

    Sequin.Consumers.SequenceFilter.ColumnFilter.from_external(%{
      "columnAttnum" => column.attnum,
      "operator" => filter["operator"],
      "valueType" => value_type,
      "value" => filter["comparison_value"],
      "isJsonb" => is_jsonb,
      "jsonbPath" => filter["field_path"]
    })
  end

  defp determine_value_type(%{"field_type" => explicit_type}, _column) when not is_nil(explicit_type) do
    case String.downcase(explicit_type) do
      "string" -> :string
      "cistring" -> :cistring
      "number" -> :number
      "boolean" -> :boolean
      "datetime" -> :datetime
      "list" -> :list
      invalid_type -> raise "Invalid field_type: #{invalid_type}"
    end
  end

  defp determine_value_type(%{"operator" => operator}, _column) when operator in ["is null", "is not null", "not null"] do
    :null
  end

  defp determine_value_type(%{"operator" => operator}, _column) when operator in ["in", "not in"] do
    :list
  end

  defp determine_value_type(_filter, column) do
    case column.type do
      "character varying" -> :string
      "text" -> :string
      "citext" -> :cistring
      "integer" -> :number
      "bigint" -> :number
      "numeric" -> :number
      "double precision" -> :number
      "boolean" -> :boolean
      "timestamp" -> :datetime
      "timestamp without time zone" -> :datetime
      "timestamp with time zone" -> :datetime
      "jsonb" -> :string
      "json" -> :string
      "uuid" -> :string
      atom when is_atom(atom) -> determine_value_type(nil, to_string(atom))
      type -> raise "Unsupported column type: #{type}"
    end
  end

  defp find_sequence_by_name(databases, database_name, table_name) do
    {schema, table_name} = parse_table_reference(table_name)

    with %PostgresDatabase{tables: tables, sequences: sequences} <- Enum.find(databases, &(&1.name == database_name)),
         %PostgresDatabaseTable{oid: table_oid} <- Enum.find(tables, &(&1.schema == schema and &1.name == table_name)),
         %Sequence{} = sequence <- Enum.find(sequences, &(&1.table_oid == table_oid)) do
      {:ok, sequence}
    else
      _ -> {:error, Error.not_found(entity: :sequence, params: %{database: database_name, table: table_name})}
    end
  end

  defp group_column_attnums(nil, %PostgresDatabaseTable{} = table) do
    PostgresDatabaseTable.default_group_column_attnums(table)
  end

  defp group_column_attnums(column_names, table) when is_list(column_names) do
    table.columns
    |> Enum.filter(&(&1.name in column_names))
    |> Enum.map(& &1.attnum)
  end

  def parse_status(nil), do: :active
  def parse_status(status), do: status

  # Helper function to parse SASL mechanism
  defp parse_sasl_mechanism(nil), do: {:ok, nil}
  defp parse_sasl_mechanism("plain"), do: {:ok, :plain}
  defp parse_sasl_mechanism("scram_sha_256"), do: {:ok, :scram_sha_256}
  defp parse_sasl_mechanism("scram_sha_512"), do: {:ok, :scram_sha_512}

  defp parse_sasl_mechanism(invalid),
    do:
      {:error,
       Error.validation(
         summary: "Invalid SASL mechanism '#{invalid}'. Must be one of: plain, scram_sha_256, scram_sha_512"
       )}

  defp env do
    Application.fetch_env!(:sequin, :env)
  end

  def from_external_backfill(attrs) do
    Enum.reduce_while(attrs, {:ok, %{}}, fn {key, value}, {:ok, acc} ->
      case key do
        "state" ->
          {:cont, {:ok, Map.put(acc, :state, value)}}

        # Disallow unknown fields
        unknown ->
          {:halt, {:error, Error.validation(summary: "Unknown field: #{unknown}")}}
      end
    end)
  end
end<|MERGE_RESOLUTION|>--- conflicted
+++ resolved
@@ -245,7 +245,6 @@
     })
   end
 
-<<<<<<< HEAD
   def to_external(%TypesenseSink{} = sink, show_sensitive) do
     Sequin.Map.reject_nil_values(%{
       type: "typesense",
@@ -258,10 +257,7 @@
     })
   end
 
-  def to_external(%Transform{} = transform, _show_sensitive) do
-=======
   def to_external(%Transform{transform: %PathTransform{}} = transform, _show_sensitive) do
->>>>>>> 17130688
     %{
       name: transform.name,
       description: transform.description,
