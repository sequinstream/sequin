--- conflicted
+++ resolved
@@ -12,12 +12,8 @@
   alias Sequin.Consumers.KafkaSink
   alias Sequin.Consumers.NatsSink
   alias Sequin.Consumers.RabbitMqSink
-<<<<<<< HEAD
-  alias Sequin.Consumers.RedisSink
+  alias Sequin.Consumers.RedisStreamSink
   alias Sequin.Consumers.RoutingTransform
-=======
-  alias Sequin.Consumers.RedisStreamSink
->>>>>>> 331aa156
   alias Sequin.Consumers.SequenceFilter
   alias Sequin.Consumers.SequenceFilter.ColumnFilter
   alias Sequin.Consumers.SequinStreamSink
