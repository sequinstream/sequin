defmodule SequinWeb.TransformsLive.Edit do
  @moduledoc false
  use SequinWeb, :live_view

  import LiveSvelte

  alias Sequin.Consumers
  alias Sequin.Consumers.RoutingTransform
  alias Sequin.Consumers.SinkConsumer
  alias Sequin.Consumers.Transform
  alias Sequin.Databases
  alias Sequin.Databases.PostgresDatabaseTable
  alias Sequin.Repo
  alias Sequin.Runtime
  alias Sequin.Transforms.Message
  alias Sequin.Transforms.MiniElixir
  alias Sequin.Transforms.TestMessages
  alias SequinWeb.TransformLive.AutoComplete

  require Logger

  @max_test_messages TestMessages.max_message_count()
  @initial_transform """
  def transform(action, record, changes, metadata) do
    %{
      action: action,
      record: record,
      changes: changes,
      metadata: metadata
    }
  end
  """
  @initial_route_no_sink_type """
  def route(action, record, changes, metadata) do
    # TODO: Choose a sink type for your router function
  end
  """

  @initial_route_http """
  def route(action, record, changes, metadata) do
    %{
      method: "POST",
      endpoint_path: "/entities/\#{record["id"]}"
    }
  end
  """

  @initial_code_map %{
    "path" => "",
    "function" => @initial_transform,
    "routing_undefined" => @initial_route_no_sink_type,
    "routing_http_push" => @initial_route_http
  }
<<<<<<< HEAD
=======

  @initial_route_http """
  def transform(action, record, changes, metadata) do
    %{
      method: "PATCH",
      endpoint_url: "/entities/\#{record["id"]}"
    }
  end
  """

  @initial_code_map %{
    "transform" => @initial_transform,
    "routing_http_push" => @initial_route_http
  }
>>>>>>> e322ca51

  # We generate the function completions at compile time because
  # docs are not available at runtime in our release.
  @function_completions AutoComplete.function_completions()

  def mount(params, _session, socket) do
    id = params["id"]

    if connected?(socket) do
      schedule_poll_test_messages()
    end

    changeset =
      case id do
        nil ->
          transform =
            Sequin.Map.reject_nil_values(%{
              type: params["type"],
              sink_type: params["sink_type"]
            })

          Transform.changeset(%Transform{}, %{"transform" => transform})

        id ->
          transform = Consumers.get_transform_for_account!(current_account_id(socket), id)
          Transform.changeset(transform, %{})
      end

    used_by_consumers =
      if id do
        Consumers.list_consumers_for_transform(current_account_id(socket), id, [:replication_slot])
      else
        []
      end

    socket =
      socket
      |> assign(
        id: id,
        changeset: changeset,
        form_data: changeset_to_form_data(changeset),
        used_by_consumers: used_by_consumers,
        form_errors: %{},
        test_messages: [],
        validating: false,
        show_errors?: false,
        selected_database_id: nil,
        selected_table_oid: nil,
        synthetic_test_message: Consumers.synthetic_message(),
        initial_code: @initial_code_map,
        function_completions: @function_completions
      )
      |> assign_databases()

    {:ok, socket}
  end

  def render(assigns) do
    ~H"""
    <div id="transform_new">
      <.svelte
        name="transforms/Edit"
        props={
          %{
            formData: @form_data,
            showErrors: @show_errors?,
            formErrors: @form_errors,
            testMessages: encode_test_messages(@test_messages, @form_data, @form_errors),
            syntheticTestMessages:
              encode_synthetic_test_message(@synthetic_test_message, @form_data, @form_errors),
            usedByConsumers: Enum.map(@used_by_consumers, &encode_consumer/1),
            databases: Enum.map(@databases, &encode_database/1),
            validating: @validating,
            parent: "transform_new",
            initialCodeMap: @initial_code,
            initialCode: "glugma",
            functionTransformsEnabled: Sequin.feature_enabled?(:function_transforms),
            functionCompletions: @function_completions
          }
        }
        socket={@socket}
      />
    </div>
    """
  end

  def handle_info(:poll_test_messages, socket) do
    database_id = socket.assigns.selected_database_id
    table_oid = socket.assigns.selected_table_oid

    schedule_poll_test_messages()

    if database_id && table_oid do
      test_messages = TestMessages.get_test_messages(database_id, table_oid)

      if length(test_messages) >= @max_test_messages do
        TestMessages.unregister_needs_messages(database_id)
      end

      {:noreply, assign(socket, test_messages: test_messages)}
    else
      {:noreply, assign(socket, test_messages: [])}
    end
  end

  def handle_event("validate", %{"transform" => params}, socket) do
    changeset =
      %Transform{}
      |> Transform.changeset(params)
      |> Map.put(:action, :validate)

    form_data = changeset_to_form_data(changeset)
    form_errors = Sequin.Error.errors_on(changeset)

    {:noreply,
     socket
     |> assign(:changeset, changeset)
     |> assign(:form_data, form_data)
     |> assign(:form_errors, form_errors)}
  end

  def handle_event("save", %{"transform" => params}, socket) do
    params = decode_params(params)

    case upsert_transform(socket, params) do
      {:ok, :created} ->
        {:noreply,
         socket
         |> put_flash(:toast, %{kind: :info, title: "Transform created successfully"})
         |> push_navigate(to: ~p"/functions")}

      {:ok, :updated} ->
        socket.assigns.used_by_consumers
        |> Enum.map(& &1.replication_slot)
        |> Enum.uniq_by(& &1.id)
        |> Enum.each(&Runtime.Supervisor.restart_replication/1)

        {:noreply,
         socket
         |> put_flash(:toast, %{kind: :info, title: "Transform updated successfully"})
         |> push_navigate(to: ~p"/functions")}

      {:error, %Ecto.Changeset{} = changeset} ->
        form_data = changeset_to_form_data(changeset)
        form_errors = Sequin.Error.errors_on(changeset)

        {:noreply,
         socket
         |> assign(:changeset, changeset)
         |> assign(:form_data, form_data)
         |> assign(:form_errors, form_errors)
         |> assign(:show_errors?, true)}
    end
  end

  def handle_event("delete", _params, socket) do
    case Consumers.delete_transform(current_account_id(socket), socket.assigns.id) do
      {:ok, _} ->
        {:noreply,
         socket
         |> put_flash(:toast, %{kind: :info, title: "Transform deleted successfully"})
         |> push_navigate(to: ~p"/functions")}

      {:error, error} ->
        Logger.error("[Transform.Edit] Failed to delete transform", error: error)
        {:noreply, put_flash(socket, :toast, %{kind: :error, title: "Failed to delete transform"})}
    end
  end

  def handle_event("table_selected", %{"database_id" => database_id, "table_oid" => table_oid}, socket) do
    socket = assign(socket, selected_database_id: database_id, selected_table_oid: table_oid)

    case TestMessages.get_test_messages(database_id, table_oid) do
      messages when length(messages) < @max_test_messages ->
        TestMessages.register_needs_messages(database_id)
        {:noreply, assign(socket, test_messages: messages)}

      messages ->
        {:noreply, assign(socket, test_messages: messages)}
    end
  end

  defp upsert_transform(%{assigns: %{id: nil}} = socket, params) do
    with {:ok, _transform} <- Consumers.create_transform(current_account_id(socket), params) do
      {:ok, :created}
    end
  end

  defp upsert_transform(%{assigns: %{id: id}} = socket, params) do
    with {:ok, _} <- Consumers.update_transform(current_account_id(socket), id, params) do
      {:ok, :updated}
    end
  end

  defp changeset_to_form_data(changeset) do
    transform = Ecto.Changeset.get_field(changeset, :transform)

    transform_data =
      case transform do
        nil ->
          %{}

        %Ecto.Changeset{} ->
          Ecto.Changeset.apply_changes(transform)

        %_{} = struct ->
          struct
      end

    %{
      id: Ecto.Changeset.get_field(changeset, :id),
      name: Ecto.Changeset.get_field(changeset, :name),
      description: Ecto.Changeset.get_field(changeset, :description),
      transform: transform_data
    }
  end

  defp encode_synthetic_test_message(synthetic_message, form_data, form_errors) do
    [synthetic_message]
    |> encode_test_messages(form_data, form_errors)
    |> Enum.map(&Map.put(&1, :isSynthetic, true))
  end

  defp encode_test_messages(test_messages, form_data, form_errors) do
    if is_nil(get_in(form_errors, [:transform, :code])) do
      do_encode_test_messages(test_messages, form_data)
    else
      Enum.map(test_messages, &prepare_test_message/1)
    end
  end

  defp do_encode_test_messages(test_messages, form_data) do
    transform = form_data[:transform]

    consumer = %SinkConsumer{
      transform: %Transform{transform: transform},
      legacy_transform: :none
    }

    consumer =
      case transform do
        %RoutingTransform{} -> %{consumer | type: transform.sink_type}
        _ -> consumer
      end

    base_messages = Enum.map(test_messages, &prepare_test_message/1)

    if is_struct(transform) do
      results = Enum.map(test_messages, &encode_one(&1, consumer))
      Enum.zip_with(base_messages, results, &Map.merge/2)
    else
      base_messages
    end
  end

  defp encode_one(message, consumer) do
    case :timer.tc(fn -> Message.to_external(consumer, message) end, :microsecond) do
      {time, value} ->
        case Jason.encode(value) do
          {:ok, _} -> %{transformed: value, time: time}
          {:error, error} -> %{error: MiniElixir.encode_error(error), time: time}
        end
    end
  rescue
    ex ->
      %{error: MiniElixir.encode_error(ex), time: nil}
  end

  defp prepare_test_message(m) do
    %{
      record: inspect(m.data.record, pretty: true),
      changes: inspect(m.data.changes, pretty: true),
      action: inspect(to_string(m.data.action), pretty: true),
      metadata: inspect(Sequin.Map.from_struct_deep(m.data.metadata), pretty: true)
    }
  end

  defp assign_databases(socket) do
    account_id = current_account_id(socket)

    databases =
      account_id
      |> Databases.list_dbs_for_account()
      |> Repo.preload(:sequences)

    assign(socket, :databases, databases)
  end

  defp encode_consumer(consumer) do
    %{
      name: consumer.name
    }
  end

  defp encode_database(database) do
    %{
      "id" => database.id,
      "name" => database.name,
      "tables" =>
        database.tables
        |> Databases.reject_sequin_internal_tables()
        |> Enum.map(&encode_table/1)
        |> Enum.sort_by(&{&1["schema"], &1["name"]}, :asc)
    }
  end

  defp encode_table(%PostgresDatabaseTable{} = table) do
    %{
      "oid" => table.oid,
      "schema" => table.schema,
      "name" => table.name,
      "columns" => Enum.map(table.columns, &encode_column/1)
    }
  end

  defp encode_column(%PostgresDatabaseTable.Column{} = column) do
    %{
      "attnum" => column.attnum,
      "isPk?" => column.is_pk?,
      "name" => column.name,
      "type" => column.type
    }
  end

  defp decode_params(params) do
    Sequin.Map.reject_nil_values(%{
      "name" => params["name"],
      "description" => params["description"],
      "transform" => decode_transform(params["transform"])
    })
  end

  defp decode_transform(%{"type" => "path"} = transform) do
    %{"type" => "path", "path" => transform["path"]}
  end

  defp decode_transform(%{"type" => "function"} = transform) do
    %{"type" => "function", "code" => transform["code"]}
  end

  defp decode_transform(%{"type" => "routing"} = transform) do
    %{"type" => "routing", "code" => transform["code"], "sink_type" => transform["sink_type"]}
  end

  defp decode_transform(%{}), do: nil

  defp schedule_poll_test_messages do
    Process.send_after(self(), :poll_test_messages, 1000)
  end
end<|MERGE_RESOLUTION|>--- conflicted
+++ resolved
@@ -51,8 +51,6 @@
     "routing_undefined" => @initial_route_no_sink_type,
     "routing_http_push" => @initial_route_http
   }
-<<<<<<< HEAD
-=======
 
   @initial_route_http """
   def transform(action, record, changes, metadata) do
@@ -67,7 +65,6 @@
     "transform" => @initial_transform,
     "routing_http_push" => @initial_route_http
   }
->>>>>>> e322ca51
 
   # We generate the function completions at compile time because
   # docs are not available at runtime in our release.
