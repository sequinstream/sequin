--- conflicted
+++ resolved
@@ -38,15 +38,9 @@
       type: transform.type,
       snippet:
         case transform.type do
-<<<<<<< HEAD
-          "path" -> truncate(transform.transform.path, 40)
-          "function" -> truncate(transform.transform.code, 40)
-          "routing" -> truncate(transform.transform.code, 40)
-=======
           "path" -> truncate(transform.transform.path)
           "function" -> truncate(transform.transform.code)
           "routing" -> truncate(transform.transform.code)
->>>>>>> e322ca51
         end,
       insertedAt: transform.inserted_at,
       updatedAt: transform.updated_at
